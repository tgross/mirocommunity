--- conflicted
+++ resolved
@@ -24,19 +24,11 @@
   {% if not request.is_ajax %}
   <head>
     <meta http-equiv="Content-Type" content="text/html; charset=UTF-8" />
-<<<<<<< HEAD
-    <link rel="StyleSheet" type="text/css" href="{{ STATIC_URL }}localtv/css/reset.css" />
-    <link rel="StyleSheet" type="text/css" href="{{ STATIC_URL }}localtv/css/lights-on.css" />
-    <link rel="StyleSheet" type="text/css" href="{{ STATIC_URL }}localtv/css/overlay.css" />
-<!--[if lt IE 8]>
-   <link rel="StyleSheet" type="text/css" href="{{ STATIC_URL }}localtv/css/msie7.css" />
-=======
     <link rel="StyleSheet" type="text/css" href="{% get_static_url 'localtv/css/reset.css' %}" />
     <link rel="StyleSheet" type="text/css" href="{% get_static_url 'localtv/css/lights-on.css' %}" />
     <link rel="StyleSheet" type="text/css" href="{% get_static_url 'localtv/css/overlay.css' %}" />
 <!--[if lt IE 8]>
    <link rel="StyleSheet" type="text/css" href="{% get_static_url 'localtv/css/msie7.css' %}" />
->>>>>>> 67985c50
 <![endif]-->
     {% if sitelocation.css or sitelocation.background %}
     <style type="text/css">
@@ -46,19 +38,11 @@
     }{% endif %}
     </style>
     {% endif %}
-<<<<<<< HEAD
-    <script src="{{ STATIC_URL }}localtv/js/extern/jquery.tools-1.2.4.min.js" type="text/javascript"></script>
-    <script src="{{ STATIC_URL }}localtv/js/extern/jquery.form.js"
-            type="text/javascript">
-    </script>
-    <script src="{{ STATIC_URL }}localtv/js/miro_community.js?version={{ mc_version }}"
-=======
     <script src="{% get_static_url 'localtv/js/extern/jquery.tools-1.2.4.min.js' %}" type="text/javascript"></script>
     <script src="{% get_static_url 'localtv/js/extern/jquery.form.js' %}"
             type="text/javascript">
     </script>
     <script src="{% get_static_url 'localtv/js/miro_community.js' %}?version={{ mc_version }}"
->>>>>>> 67985c50
             type="text/javascript">
     </script>
     <title>{% block title %}{{ sitelocation.site.name }}{% if sitelocation.tagline %} - {{ sitelocation.tagline }}{% endif %}{% endblock title %}</title>
@@ -77,11 +61,7 @@
         <div id="logo">
           {% url localtv_index as localtv_index %}
           <a href="{{ localtv_index }}">
-<<<<<<< HEAD
-            <img alt="{{ sitelocation.site.name }} Logo" src="{% if sitelocation.logo %}{{ sitelocation.logo.url }}{% else %}{{ STATIC_URL }}localtv/images/logo.gif{% endif %}" />
-=======
             <img alt="{{ sitelocation.site.name }} Logo" src="{% if sitelocation.logo %}{{ sitelocation.logo.url }}{% else %}{% get_static_url 'localtv/images/logo.gif' %}{% endif %}" />
->>>>>>> 67985c50
           </a>
           <h1 style="text-decoration: none;">
             <a href="{{ localtv_index }}">
@@ -99,11 +79,7 @@
               action="{% url localtv_search %}"
               method="get">
           <input name="q" type="text" id="search_field" value="{{ query }}"/>
-<<<<<<< HEAD
-          <input type="image" id="searchbutton" src="{{ STATIC_URL }}localtv/images/search.png" alt="Search" />
-=======
           <input type="image" id="searchbutton" src="{% get_static_url 'localtv/images/search.png' %}" alt="Search" />
->>>>>>> 67985c50
         </form>
         <ul id="nav">
           <li class="home_page">
@@ -225,11 +201,7 @@
 </div>
 
       <div id="load-indicator">
-<<<<<<< HEAD
-        <img alt="Loading..." src="{{ STATIC_URL }}localtv/images/load-indicator.gif" />
-=======
         <img alt="Loading..." src="{% get_static_url 'localtv/images/load-indicator.gif' %}" />
->>>>>>> 67985c50
       </div>
 
     {% if settings.GOOGLE_ANALYTICS_UA %}
