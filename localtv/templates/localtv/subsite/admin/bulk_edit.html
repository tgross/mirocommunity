{% extends "localtv/subsite/admin/base.html" %}

{% block body_class %}bulkedit{% endblock body_class %}


{% load i18n versioned pagetabs %}

{% block title %}{{ block.super }} - {% trans "Admin - Bulk Edit" %}{% endblock %}
{% block head %}{{ block.super }}
  <script type="text/javascript" src="{% versioned "/js/bulk_edit.js" %}"></script>
{% endblock %}
{% block content %}
<div id="labels">

  <div class="floatleft form_wrap rounded">
    <select id="bulk_action_selector" class="behave">
      <option value="edit">Edit</option>
      <option value="delete">Delete</option>
      <option value="unapprove">Unapprove</option>
      <option value="feature">Feature</option>
      <option value="unfeature">Unfeature</option>
    </select>
    <button type="button" class="med_button" onclick="bulkAction();"><span>Apply</span></button>
  </div>

  <form action="" method="GET">

    <div class="floatleft form_wrap rounded">
    <select class="behave" name="category">
      <option {% if not request.GET.category %}selected="selected"{% endif %}  value="">Show All Categories</option>
      {% for category in categories %}
      <option {% ifequal category.pk|stringformat:"i" request.GET.category %}selected=selected {% endifequal %}value="{{ category.pk }}">{{ category.name }}</option>
      {% endfor %}
    </select>
    <select class="behave" name="author">
      <option {% if not request.GET.user %}selected="selected"{% endif %} value="">Show All Authors</option>
      {% for user in users %}
      <option {% ifequal user.pk|stringformat:"s" request.GET.author %}selected="selected"{% endifequal %} value="{{ user.pk }}">{% if user.first_name %}{{ user.get_full_name }}{% else %}{{ user.username }}{% endif %}</option>
      {% endfor %}
    </select>
    <input type="text" class="small_field" name="q" value="{{ search_string }}" />
    <button class="med_button floatright"><span>Search</span></button>
  </div>
  </form>
<<<<<<< HEAD
=======
  <form method="POST" action="" enctype="multipart/form-data">
>>>>>>> aec6713f

  <form method="POST" action="{{ request.get_full_path }}">
  {% pagetabs page %}
  <table id="massedit" class="rounded">

    <tbody>
      <tr class="editing last">
        <td colspan="3">
          <h3>Bulk Edit (this will edit all selected videos) <a href="{{ request.get_full_path }}">(cancel)</a></h3>
          {% with formset.forms|last as form %}
          <table>
            <tr>
              <td colspan="2">
                <label>Title</label>
                {{ form.name }}
              </td>
            </tr>
            <tr>
                <td colspan="2">
                  <label>Thumb URL</label>
                  {{ form.thumbnail_url }}
                  <div style="float: right; width: 286px;">
                    or <a href="#" onclick="$(this).next().show(); return false;">upload</a> a new thumbnail
                    <span style="display: none;">{{ form.thumbnail }}</span>
                  </div>
                </td>
            <tr>
              <td colspan="2">
                <label>Date</label>
                {{ form.when_published }}
            </td>
            </tr>
            <tr>
              <td colspan="2">
                <label>Thumb URL</label>
                {{ form.thumbnail_url }}
                <div style="float: right; width: 286px;">
                  or <a href="#" onclick="$(this).next().show(); return false;">upload</a> a new thumbnail
                  <span style="display: none;">{{ form.thumbnail }}</span>
                </div>
              </td>
            </tr>
            <tr>
              <td>
                <label class="floatnone">Description</label>
                {{ form.description }}
              </td>
              <td>
                <label class="floatnone">Tags</label>
                {{ form.tags }}
              </td>
            </tr>


          </table>

          <button class="med_button marginbottom behave"><span>Update Video</span></button>


        </td>
        <td width="250" class="checklist">
          <label class="padding">Categories</label>
          {{ form.categories }}
        </td>
        <td width="250" class="checklist">
          <label class="padding">Authors</label>
          {{ form.authors }}
        </td>
      {% endwith %}
      </tr>
    </tbody>
  </table>


  <br />
  <br />
  <br />


    <table class="rounded">
    <thead>
      <tr>
        <th class="checkbox"><input type="checkbox" id="toggle_all"/></th>
        <script type="text/javascript">
            $("#toggle_all").click(function() {
                if (this.checked) {
                    $('td:first-child input[type=checkbox]:not(:checked)').click()
                } else {
                    $('td:first-child input[type=checkbox]:checked').click();
                }
            });
        </script>
        {% for header in headers %}
        <th>
            {% if header.sort %}
            <a class="{% if forloop.last %}last {% endif %}{{ header.class }}" href="{{ header.link }}">
              {{ header.label }}
            </a>
            {% else %}
            <span>{{ header.label }}
            {% endif %}
        {% endfor %}
      </tr>
      {{ formset.management_form }}
      <input type="hidden" id="bulk_action" name="bulk_action" value="">
    </thead>
    <tbody>
      {% if formset.non_form_errors %}
      <tr>
        <td colspan="4">{{ formset.non_form_errors }}</td>
      </tr>
      {% endif %}
      {% for form in formset.forms|slice:":-1" %}
      <tr class="{% cycle "" "grey" %}" {% if form.errors %}style="display: none;"{% endif %}>
        <td>{{ form.bulk }}</td>
        <td>
          <a href="{{ form.instance.get_absolute_url }}">{{ form.instance.name }}</a>
          <div class="actions">
            <a href="#" onclick="return showEdit(this, true);">Edit</a> | <a href="#" class="delete_icon" onclick="return toggleDelete(this);">Delete</a> {{ form.DELETE.as_hidden }} | <a href="{{ form.instance.get_absolute_url }}" class="view_icon">View</a>
          </div>
        </td>
        <td>
          {% if form.instance.video_service %}
          {{ form.instance.video_service }} User
          <strong>{% if form.instance.feed %}{{ form.instance.feed.name }}{% else %}{{ form.instance.video_service_user }}{% endif %}</strong>
          {% else %}
          {% if form.instance.search %}
          Saved Search: <strong>{{ form.instance.search.query_string }}</strong>
          {% endif %}
          {% endif %}
        </td>
        <td>{% for category in form.instance.categories.all %}{{ category.name }}{% if not forloop.last %}, {% endif %}{% endfor %}</td>
        <td class="last" width="19%">{% if form.instance.when_published %}<span class="pub_date">{{ form.instance.when_published|date:"M, d Y" }}</span>{% endif %} </td>
      </tr>
      <tr class="editing {% cycle "" "grey" %}" {% if not form.errors %}style="display: none;"{% endif %}>
        <td colspan="3">
          {{ form.non_field_errors }}
          {{ form.name.errors }}
          <h3>{{ form.name }} <a href="{{ request.get_full_path }}" onclick="return showEdit(this, false);">(cancel)</a></h3>
          {{ form.id }}
          {{ form.non_field_errors }}
          <table>
            <tr>
              <td colspan="2">
<<<<<<< HEAD
=======
                {{ form.name.errors }}
                <label>Title</label>
                {{ form.name }}
              </td>
            </tr>
            <tr>
              <td colspan="2">
                {{ form.file_url.errors }}
>>>>>>> aec6713f
                <label>Video URL</label>
                {{ form.file_url.errors }}
                {{ form.file_url }}
              </td>
            </tr>
            <tr>
              <td colspan="2">
                {{ form.thumbnail_url.errors }}
                {{ form.thumbnail.errors }}
                <label>Thumb URL</label>
                {{ form.thumbnail_url.errors }}{{ form.thumbnail.errors }}
                {{  form.thumbnail_url }}
                <div style="float: right; width: 286px;">
                  or <a href="#" onclick="$(this).next().show(); return false;">upload</a> a new thumbnail
                  <span style="display: none;">{{ form.thumbnail }}</span>
                </div>
            <tr>
              <td colspan="2">
                {{ form.when_published.errors }}
                <label>Date</label>
                {{ form.when_published.errors }}
                {{ form.when_published }}
            </td>
            </tr>
            <tr>
              <td>
                {{ form.description.errors }}
                <label class="floatnone">Description</label>
                {{ form.description.errors }}
                {{ form.description }}
              </td>
              <td>
                {{ form.tags.errors }}
                <label class="floatnone">Tags</label>
                {{ form.tags.errors }}
                {{ form.tags }}
              </td>
            </tr>


          </table>

          <button class="med_button marginbottom behave"><span>Update Video</span></button>


        </td>

        <td width="250" class="checklist">
          {{ form.categories.errors }}
          <label class="padding">Categories</label>
          {{ form.categories.errors }}
          {{ form.categories }}
        </td>
        <td width="250" class="checklist">
          {{ form.authors.errors }}
          <label class="padding">Authors</label>
          {{ form.authors.errors }}
          {{ form.authors }}
        </td>
      </tr>
      {% endfor %}
    </tbody>
  </table>
  <div class="pag bottom">
    {% pagetabs page %}
  </div>
</form>
</div>
{% endblock content %}
<|MERGE_RESOLUTION|>--- conflicted
+++ resolved
@@ -42,12 +42,8 @@
     <button class="med_button floatright"><span>Search</span></button>
   </div>
   </form>
-<<<<<<< HEAD
-=======
-  <form method="POST" action="" enctype="multipart/form-data">
->>>>>>> aec6713f
-
-  <form method="POST" action="{{ request.get_full_path }}">
+
+  <form method="POST" action="{{ request.get_full_path }}" enctype="multipart/form-data">
   {% pagetabs page %}
   <table id="massedit" class="rounded">
 
@@ -190,17 +186,6 @@
           <table>
             <tr>
               <td colspan="2">
-<<<<<<< HEAD
-=======
-                {{ form.name.errors }}
-                <label>Title</label>
-                {{ form.name }}
-              </td>
-            </tr>
-            <tr>
-              <td colspan="2">
-                {{ form.file_url.errors }}
->>>>>>> aec6713f
                 <label>Video URL</label>
                 {{ form.file_url.errors }}
                 {{ form.file_url }}
