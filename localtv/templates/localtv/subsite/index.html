{% extends "localtv/subsite/base.html" %}

{% block body_id %}home_page{% endblock %}


{% block content %}

  <div id="slider">
    <div id="slider2">
      <ul>
        {% for video in featured_videos|slice:":3" %}
        <li>
          {% include "localtv/subsite/video_feature_frontpage.html" %}
        </li>
        {% endfor %}
      </ul>
    </div>
  </div>

  <div class="featured_small_list">
    <div id="main_header" class="small">
      <h2>Featured</h2>
      <div class="floatright">
        <a href="{% url localtv_subsite_feeds_featured %}" class="rss">RSS</a> |
        <a href="#" class="miro-subscribe">Subscribe</a>
      </div>
    </div>

    {% for video in featured_videos|slice:"3:" %}
      {% include "localtv/subsite/video_listing_individual.html" %}
    {% endfor %}
  </div>

  <div class="new_small_list">
    <div id="main_header" class="small">
      <h2>New</h2>
      <div class="floatright">
        <a href="{% url localtv_subsite_feeds_new %}" class="rss">RSS</a> |
        <a href="#" class="miro-subscribe">Subscribe</a>
      </div>
    </div>

    {% for video in new_videos %}
      {% include "localtv/subsite/video_listing_individual.html" %}
    {% endfor %}
  </div>

  <div class="popular_small_list">
    <div id="main_header" class="small">
      <h2>Popular</h2>
      <div class="floatright">
        <a href="{% url localtv_subsite_feeds_popular %}" class="rss">RSS</a> |
        <a href="#" class="miro-subscribe">Subscribe</a>
      </div>
    </div>

    {% for video in popular_videos %}
      {% include "localtv/subsite/video_listing_individual.html" %}
    {% endfor %}

  </div>



  <!--
  <div id="main">
    <div id="main_header">
      <h2>Editor's Picks</h2>
      <div class="floatright">
        {% url localtv_subsite_feeds_featured as featured_rss%}
        <a href="{{ featured_rss }}" class="rss">RSS</a> |
        <a href="http://subscribe.getmiro.com/?url1=http%3A//{{ sitelocation.site.domain|urlencode }}{{ featured_rss|urlencode }}" class="miro-subscribe">Subscribe</a>
      </div>
    </div>


    {% for video in featured_videos %}
      {% if forloop.first %}
        {% include "localtv/subsite/video_feature_frontpage.html" %}
      {% else %}
        {% include "localtv/subsite/video_listing_individual.html" %}
      {% endif %}
    {% endfor %}
  <br class="clear" />
  <div id="main_header">
      <h2>Popular in the Last 24 Hours</h2>
      <div class="floatright">
        <a href="{% url localtv_subsite_feeds_popular %}" class="rss">RSS</a> |
        <a href="#" class="miro-subscribe">Subscribe</a>
      </div>
    </div>

    {% for video in popular_videos %}
      {% if forloop.first %}
        {% include "localtv/subsite/video_feature_frontpage.html" %}
      {% else %}
        {% include "localtv/subsite/video_listing_individual.html" %}
      {% endif %}
    {% endfor %}

  </div>
  <div id="sidebar">
    <div id="about">
      {% autoescape off %}
        {{ sitelocation.sidebar_html }}
      {% endautoescape %}
    </div>

    <div id="sidebar_header">
      <h2>New Videos</h2>

      <div class="floatright">
        {% url localtv_subsite_feeds_new as new_rss%}
        <a href="{{ new_rss }}" class="rss">RSS</a> |
        <a href="http://subscribe.getmiro.com/?url1=http%3A//{{ sitelocation.site.domain|urlencode }}{{ new_rss|urlencode }}" class="miro-subscribe">Subscribe</a>
      </div>
    </div>
    {% for video in new_videos %}
      {% include "localtv/subsite/sidebar_video.html" %}
    {% endfor %}
  </div>

<<<<<<< HEAD
  -->


{% endblock content %}
=======
{% endblock content %}


>>>>>>> bd6570c8
<|MERGE_RESOLUTION|>--- conflicted
+++ resolved
@@ -120,13 +120,9 @@
     {% endfor %}
   </div>
 
-<<<<<<< HEAD
   -->
 
 
 {% endblock content %}
-=======
-{% endblock content %}
 
 
->>>>>>> bd6570c8
